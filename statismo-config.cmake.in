SET (STATISMO_VERSION_STRING ${STATISMO_VERSION}.${STATISMO_MINOR_VERSION})
SET (STATISMO_VERSION_MAJOR  ${STATISMO_VERSION})
SET (STATISMO_VERSION_MINOR  ${STATISMO_MINOR_VERSION})

SET(STATISMO_DIR @CMAKE_INSTALL_PREFIX@)
SET(STATISMO_LIBRARIES   @HDF5_LIBRARIES@)
SET(STATISMO_INCLUDE_DIRS  @CMAKE_INSTALL_PREFIX@/include @CMAKE_INSTALL_PREFIX@/include/hdf5 @CMAKE_INSTALL_PREFIX@/include/hdf5/cpp
                           @CMAKE_INSTALL_PREFIX@/include/Representers/ITK @CMAKE_INSTALL_PREFIX@/include/Representers/VTK 
			   @CMAKE_INSTALL_PREFIX@/include/statismo_ITK)
<<<<<<< HEAD
SET(STATISMO_LIBRARY_DIR  @CMAKE_INSTALL_PREFIX@/lib/hdf5/)
=======
SET(STATISMO_LIBRARY_DIR  @STATISMO_LIBRARY_DIR@)
>>>>>>> fe606b2f
	
<|MERGE_RESOLUTION|>--- conflicted
+++ resolved
@@ -1,15 +1,11 @@
-SET (STATISMO_VERSION_STRING ${STATISMO_VERSION}.${STATISMO_MINOR_VERSION})
-SET (STATISMO_VERSION_MAJOR  ${STATISMO_VERSION})
-SET (STATISMO_VERSION_MINOR  ${STATISMO_MINOR_VERSION})
-
-SET(STATISMO_DIR @CMAKE_INSTALL_PREFIX@)
-SET(STATISMO_LIBRARIES   @HDF5_LIBRARIES@)
-SET(STATISMO_INCLUDE_DIRS  @CMAKE_INSTALL_PREFIX@/include @CMAKE_INSTALL_PREFIX@/include/hdf5 @CMAKE_INSTALL_PREFIX@/include/hdf5/cpp
-                           @CMAKE_INSTALL_PREFIX@/include/Representers/ITK @CMAKE_INSTALL_PREFIX@/include/Representers/VTK 
-			   @CMAKE_INSTALL_PREFIX@/include/statismo_ITK)
-<<<<<<< HEAD
-SET(STATISMO_LIBRARY_DIR  @CMAKE_INSTALL_PREFIX@/lib/hdf5/)
-=======
-SET(STATISMO_LIBRARY_DIR  @STATISMO_LIBRARY_DIR@)
->>>>>>> fe606b2f
-	
+SET (STATISMO_VERSION_STRING ${STATISMO_VERSION}.${STATISMO_MINOR_VERSION})
+SET (STATISMO_VERSION_MAJOR  ${STATISMO_VERSION})
+SET (STATISMO_VERSION_MINOR  ${STATISMO_MINOR_VERSION})
+
+SET(STATISMO_DIR @CMAKE_INSTALL_PREFIX@)
+SET(STATISMO_LIBRARIES   @HDF5_LIBRARIES@)
+SET(STATISMO_INCLUDE_DIRS  @CMAKE_INSTALL_PREFIX@/include @CMAKE_INSTALL_PREFIX@/include/hdf5 @CMAKE_INSTALL_PREFIX@/include/hdf5/cpp
+                           @CMAKE_INSTALL_PREFIX@/include/Representers/ITK @CMAKE_INSTALL_PREFIX@/include/Representers/VTK 
+			   @CMAKE_INSTALL_PREFIX@/include/statismo_ITK)
+SET(STATISMO_LIBRARY_DIR  @STATISMO_LIBRARY_DIR@)
+	