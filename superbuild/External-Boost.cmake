#---------------------------------------------------------------------------
# Get and build boost

message( "External project - Boost" )

set( Boost_Bootstrap_Command )

# Note: It IS important to download different files on different OS's:
# on Unix-like systems, we need the file persmissions (only available in the .tar.gz),
# while on Windows, we need CR/LF line feeds (only available in the .zip)

if( UNIX )
  set( Boost_url "http://sourceforge.net/projects/boost/files/boost/1.55.0/boost_1_55_0.tar.gz")
  set( Boost_md5 93780777cfbf999a600f62883bd54b17)
  set( Boost_Bootstrap_Command ./bootstrap.sh )
  set( Boost_b2_Command ./b2 )
  set( SHELL_CMD sh)
else()
  if( WIN32 )
    set( Boost_url "http://sourceforge.net/projects/boost/files/boost/1.55.0/boost_1_55_0.zip")
<<<<<<< HEAD
    set( Boost_md5 8aca361a4713a1f491b0a5e33fee0f1f)
=======
	set( Boost_md5 8aca361a4713a1f491b0a5e33fee0f1f)
>>>>>>> 79c89078
    set( Boost_Bootstrap_Command cmd /C bootstrap.bat msvc )
    set( Boost_b2_Command b2.exe )
    set (SHELL_CMD "")
  endif()
endif()

set( Boost_Patches_DIR ${Patches_DIR}/boost )
set( Boost_Patch_Script ${Boost_Patches_DIR}/boost_patch.sh )
set( Boost_Patch_Command ${SHELL_CMD} ${Boost_Patch_Script} )

if(CMAKE_SIZEOF_VOID_P EQUAL 8)
  set(Boost_address_model 64)
else()
  set(Boost_address_model 32)
endif()

ExternalProject_Add(Boost
  BUILD_IN_SOURCE 1
<<<<<<< HEAD
  URL ${Boost_url}
  URL_MD5 ${Boost_md5}
  UPDATE_COMMAND ""
  #PATCH_COMMAND ${Boost_Patch_Command}
  CONFIGURE_COMMAND ${Boost_Bootstrap_Command} --prefix=${INSTALL_DEPECENCIES_DIR}/lib --with-libraries=thread --with-libraries=system
  BUILD_COMMAND ${Boost_b2_Command} install -j8   --prefix=${INSTALL_DEPECENCIES_DIR} address-model=${Boost_address_model}
=======
  URL ${Boost_url} 
  URL_MD5 ${Boost_md5} 
  UPDATE_COMMAND ""
  #PATCH_COMMAND ${Boost_Patch_Command}
  CONFIGURE_COMMAND ${Boost_Bootstrap_Command} --prefix=${INSTALL_DEPECENCIES_DIR}/lib  
  BUILD_COMMAND ${Boost_b2_Command} install -j8   --prefix=${INSTALL_DEPECENCIES_DIR} --with-thread --with-system  address-model=${Boost_address_model}
>>>>>>> 79c89078
  INSTALL_COMMAND ""
)

if( WIN32 )
  set( Boost_INCLUDE_DIR ${INSTALL_DEPECENCIES_DIR}/include/boost-1_55 )
  set( BOOST_ROOT ${INSTALL_DEPECENCIES_DIR} )
else()
  set( Boost_INCLUDE_DIR ${INSTALL_DEPECENCIES_DIR}/include )
endif()

set( Boost_LIBRARY_DIR ${INSTALL_DEPECENCIES_DIR}/lib )<|MERGE_RESOLUTION|>--- conflicted
+++ resolved
@@ -18,11 +18,7 @@
 else()
   if( WIN32 )
     set( Boost_url "http://sourceforge.net/projects/boost/files/boost/1.55.0/boost_1_55_0.zip")
-<<<<<<< HEAD
     set( Boost_md5 8aca361a4713a1f491b0a5e33fee0f1f)
-=======
-	set( Boost_md5 8aca361a4713a1f491b0a5e33fee0f1f)
->>>>>>> 79c89078
     set( Boost_Bootstrap_Command cmd /C bootstrap.bat msvc )
     set( Boost_b2_Command b2.exe )
     set (SHELL_CMD "")
@@ -41,21 +37,12 @@
 
 ExternalProject_Add(Boost
   BUILD_IN_SOURCE 1
-<<<<<<< HEAD
-  URL ${Boost_url}
-  URL_MD5 ${Boost_md5}
-  UPDATE_COMMAND ""
-  #PATCH_COMMAND ${Boost_Patch_Command}
-  CONFIGURE_COMMAND ${Boost_Bootstrap_Command} --prefix=${INSTALL_DEPECENCIES_DIR}/lib --with-libraries=thread --with-libraries=system
-  BUILD_COMMAND ${Boost_b2_Command} install -j8   --prefix=${INSTALL_DEPECENCIES_DIR} address-model=${Boost_address_model}
-=======
   URL ${Boost_url} 
   URL_MD5 ${Boost_md5} 
   UPDATE_COMMAND ""
   #PATCH_COMMAND ${Boost_Patch_Command}
-  CONFIGURE_COMMAND ${Boost_Bootstrap_Command} --prefix=${INSTALL_DEPECENCIES_DIR}/lib  
-  BUILD_COMMAND ${Boost_b2_Command} install -j8   --prefix=${INSTALL_DEPECENCIES_DIR} --with-thread --with-system  address-model=${Boost_address_model}
->>>>>>> 79c89078
+  CONFIGURE_COMMAND ${Boost_Bootstrap_Command} --prefix=${INSTALL_DEPECENCIES_DIR}/lib
+  BUILD_COMMAND ${Boost_b2_Command} install -j8   --prefix=${INSTALL_DEPECENCIES_DIR} --with-thread --with-system address-model=${Boost_address_model}
   INSTALL_COMMAND ""
 )
 
