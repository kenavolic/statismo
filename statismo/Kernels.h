#ifndef __KERNELS_H
#define __KERNELS_H

#include "statismo/Config.h"
#include "statismo/ModelInfo.h"
#include "statismo/CommonTypes.h"
#include <vector>
#include <cmath>
#include <memory>

namespace statismo {

/**
 * Base class from which all ScalarValuedKernels derive.
 */
<<<<<<< HEAD
template<typename T>
class ScalarValuedKernel {
public:

	typedef Representer<T> RepresenterType;
	typedef typename RepresenterType::PointType PointType;

	/**
	 * Create a new scalar valued kernel.
	 */
	ScalarValuedKernel(const RepresenterType* representer) :
			m_representer(representer) {
	}
=======
template<class TPoint>
class ScalarValuedKernel {
public:

	/**
	 * Create a new scalar valued kernel.
	 */
	ScalarValuedKernel(){	}
>>>>>>> 65dd8b5a

	virtual ~ScalarValuedKernel() {
	}

	/**
	 * Evaluate the kernel function at the points x and y
	 */
	virtual double operator()(const TPoint& x, const TPoint& y) const = 0;

	/**
	 * Return a description of this kernel
	 */
	virtual std::string GetKernelInfo() const = 0;

<<<<<<< HEAD
	/**
	 * Returns the representer.
	 */
	const RepresenterType* GetRepresenter() const {
		return m_representer;
	}

protected:
	const RepresenterType* m_representer;
=======
>>>>>>> 65dd8b5a
};

/**
 * Base class for all matrix valued kernels
 */
<<<<<<< HEAD
template<class T>
class MatrixValuedKernel {
public:
	typedef Representer<T> RepresenterType;
	typedef typename RepresenterType::PointType PointType;
=======
template<class TPoint>
class MatrixValuedKernel {
public:
>>>>>>> 65dd8b5a

	/**
	 * Create a new MatrixValuedKernel
	 */
<<<<<<< HEAD
	MatrixValuedKernel(const RepresenterType* representer, unsigned dim) :
			m_representer(representer), m_dimension(dim) {
=======
	MatrixValuedKernel(unsigned dim) :
			m_dimension(dim) {
>>>>>>> 65dd8b5a
	}

	/**
	 * Evaluate the kernel at the points x and y
	 */
	virtual MatrixType operator()(const TPoint& x,
			const TPoint& y) const = 0;

	/**
	 * Return the dimensionality of the kernel (i.e. the size of the matrix)
	 */
	virtual unsigned GetDimension() const {
		return m_dimension;
	}
	;
	virtual ~MatrixValuedKernel() {
	}

	/**
	 * Return a description of this kernel.
	 */
	virtual std::string GetKernelInfo() const = 0;

<<<<<<< HEAD
	/**
	 * Return the representer.
	 */
	const RepresenterType* GetRepresenter() const {
		return m_representer;
	}

protected:
	const RepresenterType* m_representer;
=======
protected:
>>>>>>> 65dd8b5a
	unsigned m_dimension;

};

/**
 * A (matrix valued) kernel, which represents the sum of two matrix valued kernels.
 */
<<<<<<< HEAD
template<class T>
class SumKernel: public MatrixValuedKernel<T> {
=======
template<class TPoint>
class SumKernel: public MatrixValuedKernel<TPoint> {
>>>>>>> 65dd8b5a

public:
	typedef typename MatrixValuedKernel<T>::RepresenterType RepresenterType;
	typedef typename RepresenterType::PointType PointType;

<<<<<<< HEAD
	SumKernel(const MatrixValuedKernel<T>* lhs,
			const MatrixValuedKernel<T>* rhs) :
			MatrixValuedKernel<T>(m_lhs->GetRepresenter(), lhs->GetDimension()), m_lhs(
					lhs), m_rhs(rhs) {
=======
	SumKernel(const MatrixValuedKernel<TPoint>* lhs,
			const MatrixValuedKernel<TPoint>* rhs) :
			MatrixValuedKernel<TPoint>(lhs->GetDimension()),
			m_lhs(lhs),
			m_rhs(rhs) {
>>>>>>> 65dd8b5a
		if (lhs->GetDimension() != rhs->GetDimension()) {
			throw StatisticalModelException(
					"Kernels in SumKernel must have the same dimensionality");
		}
	}

	MatrixType operator()(const TPoint& x, const TPoint& y) const {
		return (*m_lhs)(x, y) + (*m_rhs)(x, y);
	}

	std::string GetKernelInfo() const {
		std::ostringstream os;
		os << m_lhs->GetKernelInfo() << " + " << m_rhs->GetKernelInfo();
		return os.str();
	}

private:
<<<<<<< HEAD
	const MatrixValuedKernel<T>* m_lhs;
	const MatrixValuedKernel<T>* m_rhs;
=======
	const MatrixValuedKernel<TPoint>* m_lhs;
	const MatrixValuedKernel<TPoint>* m_rhs;
>>>>>>> 65dd8b5a
};

/**
 * A (matrix valued) kernel, which represents the product of two matrix valued kernels.
 */

<<<<<<< HEAD
template<class T>
class ProductKernel: public MatrixValuedKernel<T> {
public:

	typedef typename MatrixValuedKernel<T>::RepresenterType RepresenterType;
	typedef typename RepresenterType::PointType PointType;

	ProductKernel(const MatrixValuedKernel<T>* lhs,
			const MatrixValuedKernel<T>* rhs) :
			MatrixValuedKernel<T>(lhs->GetDimension()), m_lhs(lhs), m_rhs(rhs) {
=======
template<class TPoint>
class ProductKernel: public MatrixValuedKernel<TPoint> {
public:

	ProductKernel(const MatrixValuedKernel<TPoint>* lhs,
			const MatrixValuedKernel<TPoint>* rhs) :
			MatrixValuedKernel<TPoint>(lhs->GetDimension()), m_lhs(lhs), m_rhs(
					rhs) {
>>>>>>> 65dd8b5a
		if (lhs->GetDimension() != rhs->GetDimension()) {
			throw StatisticalModelException(
					"Kernels in SumKernel must have the same dimensionality");
		}

	}

	MatrixType operator()(const TPoint& x, const TPoint& y) const {
		return (*m_lhs)(x, y) * (*m_rhs)(x, y);
	}

	std::string GetKernelInfo() const {
		std::ostringstream os;
		os << m_lhs->GetKernelInfo() << " * " << m_rhs->GetKernelInfo();
		return os.str();
	}

private:
<<<<<<< HEAD
	const MatrixValuedKernel<T>* m_lhs;
	const MatrixValuedKernel<T>* m_rhs;
=======
	const MatrixValuedKernel<TPoint>* m_lhs;
	const MatrixValuedKernel<TPoint>* m_rhs;
>>>>>>> 65dd8b5a
};

/**
 * A (matrix valued) kernel, which represents a scalar multiple of a matrix valued kernel.
 */

<<<<<<< HEAD
template<class T>
class ScaledKernel: public MatrixValuedKernel<T> {
public:

	typedef typename MatrixValuedKernel<T>::RepresenterType RepresenterType;
	typedef typename RepresenterType::PointType PointType;

	ScaledKernel(const MatrixValuedKernel<T>* kernel, double scalingFactor) :
			MatrixValuedKernel<T>(kernel->GetRepresenter(),
					kernel->GetDimension()), m_kernel(kernel), m_scalingFactor(
					scalingFactor) {
=======
template<class TPoint>
class ScaledKernel: public MatrixValuedKernel<TPoint> {
public:

	ScaledKernel(const MatrixValuedKernel<TPoint>* kernel,
			double scalingFactor) :
			MatrixValuedKernel<TPoint>(kernel->GetDimension()), m_kernel(kernel), m_scalingFactor(scalingFactor) {
>>>>>>> 65dd8b5a
	}

	MatrixType operator()(const TPoint& x, const TPoint& y) const {
		return (*m_kernel)(x, y) * m_scalingFactor;
	}
	std::string GetKernelInfo() const {
		std::ostringstream os;
		os << (*m_kernel).GetKernelInfo() << " * " << m_scalingFactor;
		return os.str();
	}

private:
<<<<<<< HEAD
	const MatrixValuedKernel<T>* m_kernel;
=======
	const MatrixValuedKernel<TPoint>* m_kernel;
>>>>>>> 65dd8b5a
	double m_scalingFactor;
};

/**
 * Takes a scalar valued kernel and creates a matrix valued kernel of the given dimension.
 * The new kernel models the output components as independent, i.e. if K(x,y) is a scalar valued Kernel,
 * the matrix valued kernel becomes Id*K(x,y), where Id is an identity matrix of dimensionality d.
 */
<<<<<<< HEAD
template<class T>
class UncorrelatedMatrixValuedKernel: public MatrixValuedKernel<T> {
public:

	typedef typename MatrixValuedKernel<T>::RepresenterType RepresenterType;
	typedef typename RepresenterType::PointType PointType;

	UncorrelatedMatrixValuedKernel(const ScalarValuedKernel<T>* scalarKernel,
			unsigned dimension) :
			MatrixValuedKernel<T>(scalarKernel->GetRepresenter(), dimension), m_kernel(
					scalarKernel), m_ident(
					MatrixType::Identity(dimension, dimension)) {
=======
template<class TPoint>
class UncorrelatedMatrixValuedKernel: public MatrixValuedKernel<TPoint> {
public:

	UncorrelatedMatrixValuedKernel(
			const ScalarValuedKernel<TPoint>* scalarKernel,
			unsigned dimension) :
			MatrixValuedKernel<TPoint>(	dimension), m_kernel(scalarKernel),
			m_ident(MatrixType::Identity(dimension, dimension)) {
>>>>>>> 65dd8b5a
	}

	MatrixType operator()(const TPoint& x, const TPoint& y) const {

		return m_ident * (*m_kernel)(x, y);
	}

	virtual ~UncorrelatedMatrixValuedKernel() {
	}

	std::string GetKernelInfo() const {
		std::ostringstream os;
		os << "UncorrelatedMatrixValuedKernel(" << (*m_kernel).GetKernelInfo()
				<< ", " << this->m_dimension << ")";
		return os.str();
	}

private:

<<<<<<< HEAD
	const ScalarValuedKernel<T>* m_kernel;
=======
	const ScalarValuedKernel<TPoint>* m_kernel;
>>>>>>> 65dd8b5a
	MatrixType m_ident;

};

<<<<<<< HEAD
/**
 * A scalar valued gaussian kernel.
 */
template<class T>
class GaussianKernel: public ScalarValuedKernel<T> {
public:

	typedef typename ScalarValuedKernel<T>::RepresenterType RepresenterType;
	typedef typename RepresenterType::PointType PointType;

	GaussianKernel(const RepresenterType* representer, double sigma) :
			ScalarValuedKernel<T>(representer), m_sigma(sigma), m_sigma2(
					sigma * sigma) {
	}

	virtual ~GaussianKernel() {
	}

	inline double operator()(const PointType& x, const PointType& y) const {
		VectorType xv = this->m_representer->PointToVector(x);
		VectorType yv = this->m_representer->PointToVector(y);
		VectorType r = xv - yv;
		return exp(-r.dot(r) / m_sigma2);
	}

	std::string GetKernelInfo() const {
		std::ostringstream os;
		os << "GaussianKernel(" << m_sigma << ")";
		return os.str();
	}

private:

	double m_sigma;
	double m_sigma2;
};
=======
>>>>>>> 65dd8b5a

/**
 * This (matrix valued) kernel represents the covariance of a given statistical model.
 */
<<<<<<< HEAD
template<class T>
class StatisticalModelKernel: public MatrixValuedKernel<T> {
public:

	typedef typename MatrixValuedKernel<T>::RepresenterType RepresenterType;
	typedef typename RepresenterType::PointType PointType;
	typedef StatisticalModel<T> StatisticalModelType;

	StatisticalModelKernel(const StatisticalModelType* model) :
			MatrixValuedKernel<T>(model->GetRepresenter(),
					model->GetRepresenter()->GetDimensions()), m_statisticalModel(model) {
	}
=======
template<class TRepresenter>
class StatisticalModelKernel: public MatrixValuedKernel<typename TRepresenter::PointType> {
public:

        typedef StatisticalModel<TRepresenter> StatisticalModelType;
        typedef typename TRepresenter::PointType PointType;

        StatisticalModelKernel(const StatisticalModelType* model)
        : MatrixValuedKernel<PointType>(model->GetRepresenter()->GetDimensions()),
          m_statisticalModel(model)
          { }


        virtual ~StatisticalModelKernel() {
        }
>>>>>>> 65dd8b5a

	virtual ~StatisticalModelKernel() {
	}

	inline MatrixType operator()(const PointType& x, const PointType& y) const {
		MatrixType m = m_statisticalModel->GetCovarianceAtPoint(x, y);
		return m;
	}

	std::string GetKernelInfo() const {
		return "StatisticalModelKernel";
	}

private:
	const StatisticalModelType* m_statisticalModel;
};

} // namespace statismo

#endif // __KERNELS_H<|MERGE_RESOLUTION|>--- conflicted
+++ resolved
@@ -1,3 +1,4 @@
+
 #ifndef __KERNELS_H
 #define __KERNELS_H
 
@@ -13,30 +14,14 @@
 /**
  * Base class from which all ScalarValuedKernels derive.
  */
-<<<<<<< HEAD
-template<typename T>
+template<class TPoint>
 class ScalarValuedKernel {
 public:
 
-	typedef Representer<T> RepresenterType;
-	typedef typename RepresenterType::PointType PointType;
-
 	/**
 	 * Create a new scalar valued kernel.
 	 */
-	ScalarValuedKernel(const RepresenterType* representer) :
-			m_representer(representer) {
-	}
-=======
-template<class TPoint>
-class ScalarValuedKernel {
-public:
-
-	/**
-	 * Create a new scalar valued kernel.
-	 */
 	ScalarValuedKernel(){	}
->>>>>>> 65dd8b5a
 
 	virtual ~ScalarValuedKernel() {
 	}
@@ -51,45 +36,21 @@
 	 */
 	virtual std::string GetKernelInfo() const = 0;
 
-<<<<<<< HEAD
-	/**
-	 * Returns the representer.
-	 */
-	const RepresenterType* GetRepresenter() const {
-		return m_representer;
-	}
-
-protected:
-	const RepresenterType* m_representer;
-=======
->>>>>>> 65dd8b5a
-};
+};
+
 
 /**
  * Base class for all matrix valued kernels
  */
-<<<<<<< HEAD
-template<class T>
+template<class TPoint>
 class MatrixValuedKernel {
 public:
-	typedef Representer<T> RepresenterType;
-	typedef typename RepresenterType::PointType PointType;
-=======
-template<class TPoint>
-class MatrixValuedKernel {
-public:
->>>>>>> 65dd8b5a
 
 	/**
 	 * Create a new MatrixValuedKernel
 	 */
-<<<<<<< HEAD
-	MatrixValuedKernel(const RepresenterType* representer, unsigned dim) :
-			m_representer(representer), m_dimension(dim) {
-=======
 	MatrixValuedKernel(unsigned dim) :
 			m_dimension(dim) {
->>>>>>> 65dd8b5a
 	}
 
 	/**
@@ -113,19 +74,7 @@
 	 */
 	virtual std::string GetKernelInfo() const = 0;
 
-<<<<<<< HEAD
-	/**
-	 * Return the representer.
-	 */
-	const RepresenterType* GetRepresenter() const {
-		return m_representer;
-	}
-
 protected:
-	const RepresenterType* m_representer;
-=======
-protected:
->>>>>>> 65dd8b5a
 	unsigned m_dimension;
 
 };
@@ -133,30 +82,16 @@
 /**
  * A (matrix valued) kernel, which represents the sum of two matrix valued kernels.
  */
-<<<<<<< HEAD
-template<class T>
-class SumKernel: public MatrixValuedKernel<T> {
-=======
 template<class TPoint>
 class SumKernel: public MatrixValuedKernel<TPoint> {
->>>>>>> 65dd8b5a
-
-public:
-	typedef typename MatrixValuedKernel<T>::RepresenterType RepresenterType;
-	typedef typename RepresenterType::PointType PointType;
-
-<<<<<<< HEAD
-	SumKernel(const MatrixValuedKernel<T>* lhs,
-			const MatrixValuedKernel<T>* rhs) :
-			MatrixValuedKernel<T>(m_lhs->GetRepresenter(), lhs->GetDimension()), m_lhs(
-					lhs), m_rhs(rhs) {
-=======
+
+public:
+
 	SumKernel(const MatrixValuedKernel<TPoint>* lhs,
 			const MatrixValuedKernel<TPoint>* rhs) :
 			MatrixValuedKernel<TPoint>(lhs->GetDimension()),
 			m_lhs(lhs),
 			m_rhs(rhs) {
->>>>>>> 65dd8b5a
 		if (lhs->GetDimension() != rhs->GetDimension()) {
 			throw StatisticalModelException(
 					"Kernels in SumKernel must have the same dimensionality");
@@ -174,31 +109,16 @@
 	}
 
 private:
-<<<<<<< HEAD
-	const MatrixValuedKernel<T>* m_lhs;
-	const MatrixValuedKernel<T>* m_rhs;
-=======
 	const MatrixValuedKernel<TPoint>* m_lhs;
 	const MatrixValuedKernel<TPoint>* m_rhs;
->>>>>>> 65dd8b5a
-};
+};
+
+
 
 /**
  * A (matrix valued) kernel, which represents the product of two matrix valued kernels.
  */
 
-<<<<<<< HEAD
-template<class T>
-class ProductKernel: public MatrixValuedKernel<T> {
-public:
-
-	typedef typename MatrixValuedKernel<T>::RepresenterType RepresenterType;
-	typedef typename RepresenterType::PointType PointType;
-
-	ProductKernel(const MatrixValuedKernel<T>* lhs,
-			const MatrixValuedKernel<T>* rhs) :
-			MatrixValuedKernel<T>(lhs->GetDimension()), m_lhs(lhs), m_rhs(rhs) {
-=======
 template<class TPoint>
 class ProductKernel: public MatrixValuedKernel<TPoint> {
 public:
@@ -207,7 +127,6 @@
 			const MatrixValuedKernel<TPoint>* rhs) :
 			MatrixValuedKernel<TPoint>(lhs->GetDimension()), m_lhs(lhs), m_rhs(
 					rhs) {
->>>>>>> 65dd8b5a
 		if (lhs->GetDimension() != rhs->GetDimension()) {
 			throw StatisticalModelException(
 					"Kernels in SumKernel must have the same dimensionality");
@@ -226,32 +145,15 @@
 	}
 
 private:
-<<<<<<< HEAD
-	const MatrixValuedKernel<T>* m_lhs;
-	const MatrixValuedKernel<T>* m_rhs;
-=======
 	const MatrixValuedKernel<TPoint>* m_lhs;
 	const MatrixValuedKernel<TPoint>* m_rhs;
->>>>>>> 65dd8b5a
-};
+};
+
 
 /**
  * A (matrix valued) kernel, which represents a scalar multiple of a matrix valued kernel.
  */
 
-<<<<<<< HEAD
-template<class T>
-class ScaledKernel: public MatrixValuedKernel<T> {
-public:
-
-	typedef typename MatrixValuedKernel<T>::RepresenterType RepresenterType;
-	typedef typename RepresenterType::PointType PointType;
-
-	ScaledKernel(const MatrixValuedKernel<T>* kernel, double scalingFactor) :
-			MatrixValuedKernel<T>(kernel->GetRepresenter(),
-					kernel->GetDimension()), m_kernel(kernel), m_scalingFactor(
-					scalingFactor) {
-=======
 template<class TPoint>
 class ScaledKernel: public MatrixValuedKernel<TPoint> {
 public:
@@ -259,7 +161,6 @@
 	ScaledKernel(const MatrixValuedKernel<TPoint>* kernel,
 			double scalingFactor) :
 			MatrixValuedKernel<TPoint>(kernel->GetDimension()), m_kernel(kernel), m_scalingFactor(scalingFactor) {
->>>>>>> 65dd8b5a
 	}
 
 	MatrixType operator()(const TPoint& x, const TPoint& y) const {
@@ -272,33 +173,16 @@
 	}
 
 private:
-<<<<<<< HEAD
-	const MatrixValuedKernel<T>* m_kernel;
-=======
 	const MatrixValuedKernel<TPoint>* m_kernel;
->>>>>>> 65dd8b5a
 	double m_scalingFactor;
 };
+
 
 /**
  * Takes a scalar valued kernel and creates a matrix valued kernel of the given dimension.
  * The new kernel models the output components as independent, i.e. if K(x,y) is a scalar valued Kernel,
  * the matrix valued kernel becomes Id*K(x,y), where Id is an identity matrix of dimensionality d.
  */
-<<<<<<< HEAD
-template<class T>
-class UncorrelatedMatrixValuedKernel: public MatrixValuedKernel<T> {
-public:
-
-	typedef typename MatrixValuedKernel<T>::RepresenterType RepresenterType;
-	typedef typename RepresenterType::PointType PointType;
-
-	UncorrelatedMatrixValuedKernel(const ScalarValuedKernel<T>* scalarKernel,
-			unsigned dimension) :
-			MatrixValuedKernel<T>(scalarKernel->GetRepresenter(), dimension), m_kernel(
-					scalarKernel), m_ident(
-					MatrixType::Identity(dimension, dimension)) {
-=======
 template<class TPoint>
 class UncorrelatedMatrixValuedKernel: public MatrixValuedKernel<TPoint> {
 public:
@@ -308,7 +192,6 @@
 			unsigned dimension) :
 			MatrixValuedKernel<TPoint>(	dimension), m_kernel(scalarKernel),
 			m_ident(MatrixType::Identity(dimension, dimension)) {
->>>>>>> 65dd8b5a
 	}
 
 	MatrixType operator()(const TPoint& x, const TPoint& y) const {
@@ -328,88 +211,23 @@
 
 private:
 
-<<<<<<< HEAD
-	const ScalarValuedKernel<T>* m_kernel;
-=======
 	const ScalarValuedKernel<TPoint>* m_kernel;
->>>>>>> 65dd8b5a
 	MatrixType m_ident;
 
 };
 
-<<<<<<< HEAD
-/**
- * A scalar valued gaussian kernel.
- */
+
 template<class T>
-class GaussianKernel: public ScalarValuedKernel<T> {
-public:
-
-	typedef typename ScalarValuedKernel<T>::RepresenterType RepresenterType;
-	typedef typename RepresenterType::PointType PointType;
-
-	GaussianKernel(const RepresenterType* representer, double sigma) :
-			ScalarValuedKernel<T>(representer), m_sigma(sigma), m_sigma2(
-					sigma * sigma) {
-	}
-
-	virtual ~GaussianKernel() {
-	}
-
-	inline double operator()(const PointType& x, const PointType& y) const {
-		VectorType xv = this->m_representer->PointToVector(x);
-		VectorType yv = this->m_representer->PointToVector(y);
-		VectorType r = xv - yv;
-		return exp(-r.dot(r) / m_sigma2);
-	}
-
-	std::string GetKernelInfo() const {
-		std::ostringstream os;
-		os << "GaussianKernel(" << m_sigma << ")";
-		return os.str();
-	}
-
-private:
-
-	double m_sigma;
-	double m_sigma2;
-};
-=======
->>>>>>> 65dd8b5a
-
-/**
- * This (matrix valued) kernel represents the covariance of a given statistical model.
- */
-<<<<<<< HEAD
-template<class T>
-class StatisticalModelKernel: public MatrixValuedKernel<T> {
-public:
-
-	typedef typename MatrixValuedKernel<T>::RepresenterType RepresenterType;
+class StatisticalModelKernel: public MatrixValuedKernel<typename Representer<T>::PointType > {
+public:
+
+	typedef Representer<T> RepresenterType;
 	typedef typename RepresenterType::PointType PointType;
 	typedef StatisticalModel<T> StatisticalModelType;
 
 	StatisticalModelKernel(const StatisticalModelType* model) :
-			MatrixValuedKernel<T>(model->GetRepresenter(),
-					model->GetRepresenter()->GetDimensions()), m_statisticalModel(model) {
-	}
-=======
-template<class TRepresenter>
-class StatisticalModelKernel: public MatrixValuedKernel<typename TRepresenter::PointType> {
-public:
-
-        typedef StatisticalModel<TRepresenter> StatisticalModelType;
-        typedef typename TRepresenter::PointType PointType;
-
-        StatisticalModelKernel(const StatisticalModelType* model)
-        : MatrixValuedKernel<PointType>(model->GetRepresenter()->GetDimensions()),
-          m_statisticalModel(model)
-          { }
-
-
-        virtual ~StatisticalModelKernel() {
-        }
->>>>>>> 65dd8b5a
+			MatrixValuedKernel<PointType>(model->GetRepresenter()->GetDimensions()), m_statisticalModel(model) {
+	}
 
 	virtual ~StatisticalModelKernel() {
 	}
