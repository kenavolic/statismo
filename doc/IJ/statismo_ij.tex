
% Complete documentation on the extended LaTeX markup used for Insight
% documentation is available in ``Documenting Insight'', which is part
% of the standard documentation for Insight.  It may be found online
% at:
%
%     http://www.itk.org/

\documentclass{InsightArticle}

\usepackage[dvips]{graphicx}
\usepackage{xspace}
\usepackage{dsfont}
%%%%%%%%%%%%%%%%%%%%%%%%%%%%%%%%%%%%%%%%%%%%%%%%%%%%%%%%%%%%%%%%%%
%
%  hyperref should be the last package to be loaded.
%
%%%%%%%%%%%%%%%%%%%%%%%%%%%%%%%%%%%%%%%%%%%%%%%%%%%%%%%%%%%%%%%%%%
\usepackage[dvips,
bookmarks,
bookmarksopen,
backref,
colorlinks,linkcolor={blue},citecolor={blue},urlcolor={blue},
]{hyperref}


%  This is a template for Papers to the Insight Journal. 
%  It is comparable to a technical report format.

% The title should be descriptive enough for people to be able to find
% the relevant document. 
\title{Statismo - A framework for PCA based statistical models.}

% 
% NOTE: This is the last number of the "handle" URL that 
% The Insight Journal assigns to your paper as part of the
% submission process. Please replace the number "1338" with
% the actual handle number that you get assigned.
%
\newcommand{\IJhandlerIDnumber}{1338}
%\newcommand{\statismo}{\emph{statismo}\xspace}
\newcommand{\Statismo}{\emph{Statismo}\xspace}
\def\R{\mathds{R}} %reelle Zahlen

% Increment the release number whenever significant changes are made.
% The author and/or editor can define 'significant' however they like.
\release{0.80}

% At minimum, give your name and an email address.  You can include a
% snail-mail address if you like.
\author{Marcel L\"uthi$^{1}$, R{\'e}mi Blanc$^{2}$, Thomas Albrecht$^{1}$, Tobias Gass$^{3}$, Orcun Goksel$^3$, Philippe B\"uchler$^{4}$, Michael Kistler$^4$, Habib Bou-Sleiman$^4$,  Mauricio Reyes$^{4}$, Philippe C. Cattin$^{5}$, Thomas Vetter$^{1}$ }

\authoraddress{$^{1}$Department of Mathematics and Computer Science, University of Basel, Switzerland\\
               $^{2}$University of Bordeaux (TODO WHICH INSTITUTE!!!!), France\\
               $^{3}$Computer Vision Lab, ETH Zurich, Switzerland \\
               $^{4}$Institute for Surgical Technology and Biomechanics, University of Berne, Switzerland  \\
               $^{5}$Medical Image Analysis Center, University of Basel, Switzerland 
             }


\begin{document}



%
% Add hyperlink to the web location and license of the paper.
% The argument of this command is the handler identifier given
% by the Insight Journal to this paper.
% 
\IJhandlefooter{\IJhandlerIDnumber}


\ifpdf
\else
   %
   % Commands for including Graphics when using latex
   % 
   \DeclareGraphicsExtensions{.eps,.jpg,.gif,.tiff,.bmp,.png}
   \DeclareGraphicsRule{.jpg}{eps}{.jpg.bb}{`convert #1 eps:-}
   \DeclareGraphicsRule{.gif}{eps}{.gif.bb}{`convert #1 eps:-}
   \DeclareGraphicsRule{.tiff}{eps}{.tiff.bb}{`convert #1 eps:-}
   \DeclareGraphicsRule{.bmp}{eps}{.bmp.bb}{`convert #1 eps:-}
   \DeclareGraphicsRule{.png}{eps}{.png.bb}{`convert #1 eps:-}
\fi


\maketitle


\ifhtml
\chapter*{Front Matter\label{front}}
\fi


% The abstract should be a paragraph or two long, and describe the
% scope of the document.
\begin{abstract}
\noindent
This paper describes the \Statismo framework,  which is a framework for PCA
based statistical models.  Statistical models are used to describe the
variability of an object within a population, learned from a set of
training samples. Originally developed to model shapes, statistical models are now increasingly used to model 
the variation in different kind of data, such as for example images, volumetric meshes or deformation fields. 

\Statismo has been developed with the following main goals in mind:
$1)$ To provide a generic tools for learning all kinds of PCA based
statistical models, such as shape, appearance or deformations models.
$2)$ To make the exchange of PCA models easier among different
research groups and to improve the reproducibility of the models.
$3)$ To allow for an easy integration of new methods for model
building into the framework.  To achieve the first goal, we have
abstracted all the aspects that are specific to a given model and data
representation, into a user defined class. This does not only make it
possible to use \Statismo to create all different kinds of PCA models,
but also allows \Statismo to be used with any toolkit and data format.
To facilitate data exchange, \Statismo defines a storage format based
on HDF5, which includes all the information necessary to use the
model, as well as meta-data about the model creation, which helps to
make model building reproducible.  The last goal is achieved by
providing a clear separation between data management, model building
and model representation.  In addition to the standard method for
building PCA models, \Statismo already includes two recently proposed
algorithms for building conditional models, as well as convenience tools
for facilitating cross-validation studies.

Although \Statismo has been designed to be independent of a particular toolkit, special efforts have been
made to make it directly useful for VTK and ITK. Besides supporting
model building for most data representations used by VTK and ITK, it
also provides an ITK transform class, which allows for the integration
of \Statismo with the ITK registration framework. This leverage the
effort that has been done in ITK, to obtain powerful methods for model
fitting.

\end{abstract}

\IJhandlenote{\IJhandlerIDnumber}

\tableofcontents

\section{Introduction}

Statistical models have become a firmly established tool in computer
vision and medical image analysis.  They model the variability of a
class of objects by means of a multivariate normal distribution,
learned from example data.  In particular in the form of shape models,
they have been employed in a wide range of applications such as object
recognition \cite{cootes_use_1994, paysan_3d_2009}, image manipulation
\cite{blanz_morphable_1999}, surgery planning
\cite{zheng_statistical_2011,hawkes_tissue_2005} or implant design
\cite{bou-sleiman_minimization_2011,kozic_statistical_2009}.
Furthermore, they have been used as a prior for different algorithms,
such as segmentation \cite{heimann_statistical_2009} or registration
\cite{albrecht_statistical_2008}.  In spite of their success, there is
still no established toolkit for the creation and application of such
models. This requires the same method to be implemented over and over
again. Moreover, it makes the exchange of models difficult, and thus
hinders the collaboration between different researchers as well as the
reproducibility of experiments.  In this paper we introduce the
\Statismo framework, which is a \C++ framework for the creation and
use of different kinds of statistical models.  In contrast to other
libraries (such as the statistical models currently implemented in
ITK), \Statismo provides a high-level interface: Statistical models
are interpreted as a probability distribution over the modeled object,
from which samples (i.e.\ shapes, images, etc.)  can be drawn and
probabilities of object instances can be computed.  The current
implementation focuses on the most commonly used type of statistical
models, i.e.\ PCA-based shape models, and its associated statistical
interpretation as a multivariate normal distribution.

The standard example for a statistical PCA model is the statistical
shape model.  It represents a class of shapes in terms of deformations
of a triangulated reference surface. Nevertheless the concept can be
applied to various other types of data, such as images, displacements
fields, volumetric meshes, etc. Independent of the concrete type of
model, the statistical analysis requires each dataset to be converted
in to a vectorial representation.  \Statismo provides a unified
treatment of these models by letting the user provide special template
classes, so called \emph{Representer} classes, which define this
conversion.  Depending on the type of data, this may include
preprocessing steps, such as establishing correspondence or alignment of
the datasets.  A representer also provides the reverse
functionality, to convert the vectorial representation back to its
original representation.  The abstraction introduced by the
Representer does not only allow for a unified treatment of different
kinds of PCA based models, but also to make \Statismo independent of
the library used to represent the data. Thus the exact same code that
is used for creating a shape model from shapes represented in VTK can
also be used for creating deformation models from ITK displacement
fields.

One of the main design goals of \Statismo is to facilitate the
exchange of statistical models among different research groups and end
users. We therefore defined a platform independent storage based on
HDF5 \cite{hdf5}. \Statismo stores all the information needed to
capture the complete probabilistic interpretation of the model.  This
requires in particular that all the pre-processing steps, such as
alignment or normalization can be reproduced. \Statismo enforces this
by requiring the same Representer to be used in the application of the
model, as was used for model building. Moreover, \Statismo stores all
the parameters and additional metadata necessary to make the models
more easily reproducible.  Another goal of \Statismo is to allow for
the easy integration of different model building algorithms. This is
achieved by the modular design of the data management, model building
and model representation components. Thus, new algorithms for model
building can be easily integrated into \Statismo and make use of all
the functionality already implemented.  In addition to standard PCA
models, \Statismo currently supports the building of conditional
models based on surrogate variables \cite{blanc_conditional_2009}, as
well as geometric constraints \cite{luthi_probabilistic_2009}.

\Statismo includes standard Representers for the most commonly used
data representations in VTK and ITK, making it possible to build and
exchange PCA based shape models, image models, and deformation models,
using both ITK and VTK. \Statismo also provides wrapper classes that
allow for the seamless integration of \Statismo into ITK. Furthermore,
a special itkTransform class is provided, which makes it possible 
to exploit the power of the  ITK Registration Framework for
statistical model fitting.


\section{Background: PCA based statistical models}
\subsection{General Introduction}\label{sec:pca-models}
The idea behind PCA Models is to learn a (linear) model for an object class from a set of
typical example of this class. Let $\mathcal{O} = \{O^1, \ldots,
O^n\}$ be a set of training examples. These
objects can for example be images, deformation fields or shapes. Model
building consists of the following three steps:
\paragraph{1) Discretization:} This aims to define a discrete
domain $\Omega = \{p_1, \ldots, p_N\}$ on which we approximate all the objects. I.e.\ we define an object as
\[
\hat{O}^i = (\varphi^i(p_1), \ldots, \varphi^i(p_N)), \; i  = 1 \dots, n. 
\]
For shape models, the domain $\Omega \subset \R^3$ is usually defined
by the points of a 3D reference mesh and $\varphi^i : \R^3 \to \R^3$
is a function that maps each point $p_i$ to the corresponding point of
the target shape $\hat{O}^i$. For images $\Omega$ is an image domain
and $\varphi^i : \Omega \to \R$ that assigns to each point its image
intensity. Similarly, for deformation models $\varphi^i : \Omega \to
\R^d$ assigns to each point a deformation that is defined on the
deformation field $\hat{O}^i$.

Note that this definition implies correspondence between all the examples. The
exact notion of correspondence depends both on the type of objects and the
application. Ensuring the correspondence between the examples is usually done by performing a registration.
\paragraph{2) Normalization:}
Depending on the type of the objects, further preprocessing steps may
follow. Shapes, for example, are usually rigidly aligned using
Procrustes registration before building the model. For images, a
histogram equalization or a low pass filtering may be performed to
reduce the excess variability of the samples.
\paragraph{3) Model building:}
Once the shapes are processed, each object $O^i$ can be
represented as a high-dimensional vector 
\[
v^i = (\varphi^i(p_1), \ldots, \varphi^i(p_N)) \in \R^{N\cdot d}.  
\]
PCA estimates an orthonormal basis spanning this
high-dimensional space, defined iteratively as the directions onto
which the projection of the data has maximum variance. This offers the
opportunity to reduce the dimensionality of the model, keeping only
the principal directions covering a prescribed proportion of the total
data variability.  Mathematically, these are obtained from the sample mean and sample covariance matrix of the 
training data, using the usual formula from statistics:
\begin{equation}
 \begin{split}
   \overline{m} & = \frac{1}{n} \sum_{i=1}^n v_i \\
   S &= \frac{1}{n-1} \sum_{i=1}^n (v_i - \overline{m}) (v_i - \overline{m})^T.
   \end{split}
\end{equation}
Using a singular value decomposition, the sample Covariance Matrix is decomposed
as $S=UD^2V^T$. The column $u_i$ of the 
matrix $U \in \R^{Nd \times {n}}$ is referred to as the $i$-th principal component.
The principal components form a basis for the vector space in which all the examples are defined. 
An entry $\lambda_i$ in the diagonal matrix $D^2 = \text{diag}(\lambda_1, \ldots, \lambda_{n})$,  denotes how much variance is represented by the $i$-th principal component \cite{mardia_multivariate_1980}.
A statistical model is defined as the low dimensional generative model, that
\[
v = v(\alpha_1, \ldots, \alpha_m) = \overline{m}  + \sum_{i=1}^m \alpha_i \lambda_i u_i, 
\]
where $m < n$ is the number of principal components that are used to model span the model. 
Each vector $\alpha = (\alpha_1, \ldots, \alpha_m)$ introduces a unique shape. 
Usually it is assumed that $\alpha$ follows a standard normal distribution: 
\begin{equation} \label{eq:coeff-normal-assumption}
\alpha  \sim \mathcal{N}(0, I_m)
\end{equation}
This in turn introduces a probability distribution over the discretized vectors representing the objects, namely 
\begin{equation} \label{eq:prob-interpretation}
v \sim \mathcal{N}(\overline{m}, UD^2U^T) \approx \mathcal{N}(\overline{m}, S).
\end{equation}

% The simplest use of a statistical model is to visualize the variability
% of an object class by drawing samples from the distribution it
% represents.  Another main application is to use the model as a prior
% over the possible objects, such as a shape prior in segmentation.
% Also, it can be used in inference, to reconstruct an unobserved part
% of an object (such as e.g.\ a trauma) in a probabilistically sound
% way.  It is important to note that to correctly use this probabilistic
% model \eqref{eq:prob-interpretation} for a new object, the object
% needs to be represented and normalized in exactly the same way as the
% training examples $O_1, \ldots, O_n$.

\subsection{Probabilistic PCA}
In section \ref{sec:pca-models} we have sketched the basic idea behind
PCA based statistical models, as it is commonly presented and used in the
literature.  There is, however, a flaw with this simple probabilistic
interpretation (Cf. Equations \eqref{eq:coeff-normal-assumption} and
\eqref{eq:prob-interpretation}).  This model assumes that all the
probability mass is concentrated on the subspace spanned by the
principal components.  Thus the probability of an object that does
not strictly lie in this subspace is zero. In practice, however, an object might be a valid and likely instance of the class and 
still not lie exactly on that subspace. This may on one hand happen since this subspace is only approximated from a finite number of examples, 
but also because the data itself is usually noisy.
% To see why this is a
% problem, assume that we have left out one of the $n$ example shapes and
% build the shape model from the remaining $n-1$ examples. Because the
% left out example is from the same class as the other shapes, it will
% be very close to the span of the remaining shapes. However, it will in
% general not lie exactly \emph{in} the span. Thus the probability of
% this example becomes zero, although we know that it is in fact a member
% of the object class represented by the model. 
 To alleviate this
problem, Probabilistic PCA (PPCA) \cite{tipping_probabilistic_1999} is used in \Statismo.
PPCA  provides a well defined probabilistic interpretation, by assuming
a small amount of noise on the examples. The new generative
model is of the form
\[
v = v(\alpha_1, \ldots, \alpha_n) = \mu  + \sum_{i=1}^n \alpha_i \lambda_i u_i + \varepsilon
\]
with $\varepsilon \sim \mathcal{N}(0, \sigma^2)$.  By virtue of the
added noise term, this model now defines a valid probability distribution
on the whole of $\R^{Nd}$. The probability for instances now depends
on the distance from this subspace. Objects that are far away are less
likely than those instances that are close to the space.  It can be
shown that when $\sigma^2$ goes to $0$ a standard PCA model is
obtained \cite{roweis_em_1998}.

\section{Design / Architecture}
\Statismo has been designed to achieve the following goals:
\begin{description}
\item[High level:] Most applications of statistical model exploit the
  fact that statistical models define a probability distribution of
  the modeled objects. The interface of \Statismo is designed to reflect this fact and provides
  high-level methods to work with the represented distribution, rather than 
  exposing the eigenvalues and eigenvectors of the model. 
\item[Independence of data representation:] 
  Statistical models are used to model the variation in various types of objects, using a variety of 
  different toolkits to represent the data. Independently of the concrete representation of the data, 
  the ideas and interpretation of PCA-based  statistical models is always the same. 
  \Statismo is designed to work for any kind of PCA models, independently of the data representation or the toolkit used. 
\item[Reproducibility and easy data exchange:] 
  It is often fruitful to exchange statistical models with colleagues or other researchers. 
  An important design goal is to facilitate this exchange by providing a platform independent data format, 
  which contain all the information needed to use the model from an application. 
  Furthermore, to help reproduce an experiment the stored model should contain all the parameters
  that were used to build the model. 
\item[Flexibility and Extensibility:] 
  \Statismo should make it easy to integrate new algorithm for model building. 
  This will on one hand increase the usefulness of \Statismo itself, but also 
  allow the algorithms to benefit from the facilities implemented in \Statismo. 
\end{description}


\subsection{Design overview}\label{sec:design-overview}
To ensure flexibility and  extensibility, \Statismo uses a modular structure that clearly separate 
data management, model building and model representation. 
Figure~\ref{fig:class-diagram} shows a class diagram of \Statismo.
\begin{figure}
  \includegraphics[width=\textwidth]{pictures/class_diagram.pdf}
  \itkcaption{The core classes in \Statismo}
  \label{fig:class-diagram}
\end{figure}
The data used to build the model is added to the data manager
\code{DataManager} class, via the \code{AddDataset} method. This
method first preprocesses (e.g.\ aligns and normalizes) the dataset
and converts it into an internal vectorial representation, which is
stored together with metadata, such as the URI of the dataset. These
preprocessed datasets are referred to as \emph{samples}. The
\code{ModelBuilder} class takes a list of samples and uses it to build
a statistical model. The \code{ModelBuilder} class is also responsible
for collecting all the metadata associated with the samples, which are then
stored together with additional information set by the model builder (such as
the build time, parameter settings, etc.) in the \code{ModelInfo}
class. The \code{StatisticalModel} class resulting from the
\code{ModelBuilder} can now be used independently of the other
classes. It contains all the information needed in the application of
a statistical model and accordingly is saved in a platform independent storage format 
based on HDF5. 

\subsubsection{A note on the terminology}
Most terminology used in \Statismo is directly motivated by the
probabilistic interpretation, and does not require further
clarification.  However, while in statistics the term \emph{sample} and
\emph{dataset} are usually used synonymously, in \Statismo these terms have precise
meanings.  An \emph{dataset} is a representation of an object used as an input to build the model.  A \emph{sample}
represents the same object but after discretization and normalization have been applied
to it (Cf. Section~\ref{sec:pca-models}).  It is an instance of the
object as it is represented by the model.  The probability distribution defined by the statistical model, 
models the probability of the \emph{samples} but not of the \emph{datasets}. 
Finally, a \emph{sample
 vector} is the representation of a \emph{sample} as a vector. 


\subsection{Representers} \label{sec:representers} 
The key concept that allows \Statismo to be independent of a specific data representation, and to build all types of PCA models is the concept of a \emph{Representer}. Every class in \Statismo is parametrized over a user-defined \code{Representer} class. 
A \code{Representer} class has two distinct purposes: First, it is used
as an adapter class to convert between the data representations used
by an application and the internal representation used by
\Statismo. This allows \Statismo to be used with a variety of
different toolkits. Second, it also defines how the objects are
processed before they are used for building the model.  Recall from
Section~\ref{sec:pca-models} that before a model is built, objects are
discretized, normalized and converted into a consistent vectorial
form.  The discretization and normalization step are specific to the
type of object that are modeled.  A \code{Representer} class in
\Statismo needs to provide the methods
\code{Representer::DatasetToSample},
\code{Representer::SampleToSampleVector} and
\code{Representer::SampleVectorToSample}.  The first method takes care
of the discretization and normalization, the second method is used to
convert a dataset to its vectorial representation.  The last method is
used to convert the vectorial representation back to an object of the
modeled type. Figure~\ref{fig:statismo-flow} illustrates this concept.
The input to \Statismo is always a dataset. This is converted into a
sample, and then in its vectorial representation, from which all the
statistics is computed.  Note that the vectorial representation is
never exposed to the user, but it is always converted back to the
sample representation. For shape models, for instance, the output
sample is a mesh, in the specific data representation used by the \code{Representer}.
\begin{figure}
  \includegraphics[width=\textwidth]{pictures/statismo_flow.png}
  \itkcaption{The dataflow in \Statismo.  Inputs to \Statismo are datasets, in a user defined data representation. 
    The output is always a sample from the probability distribution over the objects that are modeled. }
    \label{fig:statismo-flow}
\end{figure}


\subsection{ITK Support}
\Statismo was designed to work together with many different toolkit
and libraries. It was therefore not possible to follow
library-specific conventions. \Statismo therefore has its own
conventions. These were chosen to make as few assumptions as possible
for the user. For example, no smart pointer is used in \Statismo, as
this would restrict the user to use the same smart pointer when using
\Statismo. Using the generic \Statismo interface, a code snippet to
load a model looks like
\begin{verbatim}
statismo::StatisticalModel<RepresenterType>* model = 
    statismo::StatisticalModel<RepresenterType>::Load("model.h5");
SampleType* sample = model->DrawSample();
delete model;
\end{verbatim}
Nevertheless, ITK being a major focus of \Statismo, we
provide special wrappers that follow the ITK conventions and provide a seamless integration of  \Statismo in ITK. 
Accordingly, the same code snippet will look like
\begin{verbatim}
itk::StatisticalModel<RepresenterType>::Pointer model = 
    itk::StatisticalModel<RepresenterType>::New();
model->Load("model.h5");
SampleType::Pointer sample = model->DrawSample();
\end{verbatim}
The main difference between the two interfaces, is that the former generic \Statismo interface
requires all arguments as the object is created
(here with the Load function) and thus ensures that 
the objects themselves are well defined after construction.
The memory management is done manually whereas, with the ITK Wrapper, the memory is managed using the ITK smart pointers. 

Specifically for ITK, \Statismo also provides a class \code{itk::StatisticalModelTransform}, which 
enables the use of statistical models as ITK transforms. This has great practical value since these transform can then be used in the  ITK registration framework for statisitical model fitting. 


\section{Using \Statismo}
In this section we illustrate how \Statismo can be used to perform typical tasks related with statistical models:
\begin{enumerate}
  \item Generation and storage of a statistical model
  \item Loading a model from disk
  \item Visualizing the variability in  a model
  \item computing the likelihood of a dataset
  \item performing a cross-validation experiment
  \item using the ITK registration framework for model fitting. 
\end{enumerate}
Most examples below use  the generic
interface with the \code{vtkPolyDataRepresenter}. This representer is
created by providing it with a reference dataset that defines the
discretization and mesh topology. Before converting a dataset to its
vectorial representation, it performs a Procrustes alignment
\cite{horn_closed-form_1987} of the dataset to the reference, and thus normalizes pose
variations automatically. Note that this representer assumes, that the
datasets are already in correspondence.

The last example illustrates the use of \Statismo with the ITK
registration framework and makes use of the ITK Wrappers for
statismo. For this we use the \code{itkMeshRepresenter} that represents datasets
of type \code{itk::Mesh}. 


\subsection{Building statistical models in \Statismo}

The first step in using \Statismo is to define which representer is used and to parametrize all classes with that 
representer. 
\begin{verbatim}
  typedef vtkPolyDataRepresenter RepresenterType;
  typedef PCAModelBuilder<RepresenterType> ModelBuilderType;
  typedef StatisticalModel<RepresenterType> StatisticalModelType;
  typedef DataManager<RepresenterType> DataManagerType;
\end{verbatim}

We create a representer and provide it with a reference. As we are
using the \code{vtkPolyDataRepresenter}, the reference is in this case
a \code{vtkPolyData} object.
Furthermore, we load all the datasets that we wish to use in our model.
\begin{verbatim}
  vtkPolyData* reference = loadVTKPolyData("referenceFilename.vtk");
  RepresenterType::Pointer representer = RepresenterType::create(reference);

  vtkPolyData* dataset_1 = loadVTKPolyData(polydataFileName_1);
  ... 
  vtkPolyData* dataset_n = loadVTKPolyData(polydataFileName_n);
\end{verbatim}

These datasets are then added to the \code{DataManager}. Note that we also need to provide the filename as
a second argument to the \code{AddDataset} function. This information will be written as metadata for later
reference. 

\begin{verbatim}
  DataManagerType* dataManager =  DataManagerType::Create(representer);
  dataManager->AddDataset(dataset_1, polydataFileName_1);
  ...
  dataManager->AddDataset(dataset_n, polydataFilename_n);
\end{verbatim}
In the next step we build a model and save it as a HDF5 file. 
\begin{verbatim}
  ModelBuilderType* pcaModelBuilder = ModelBuilderType::Create(representer);
  StatisticalModelType* model =  
      pcaModelBuilder->BuildNewModel(dataManager->GetSampleData(), 0.01);
  model->Save("model.h5");
\end{verbatim}
At the end we need to delete all the create \Statismo objects (an alternative would, of course, be to use
smart pointers).
\begin{verbatim}
  delete model;
  delete pcaModelBuilder;
  delete dataManager;
\end{verbatim}

\subsection{Loading a model}
In most applications, the first step is not to build a model, but to load an exisiting model. 
A model is loaded using 
\begin{verbatim}
  typedef vtkPolyDataRepresenter RepresenterType;
  typedef itk::StatisticalModel<RepresenterType> StatisticalModelType;
  StatisticalModelType* model = StatisticalModelType.Load("model.h5");
\end{verbatim}
This restores the full model, including the representer. 
We stress however, that it is important that the same representer is used when loading the model, as the one that was used to build the model. 
\Statismo will throw an exception if this is not the case. 

\subsection{Visualizing the variability} \label{sec:visvariability}
Probably the first and simplest application that is performed with a new model is to visualize the variability of the modeled objects. 
This can easily be achieved by drawing random samples and visualizing them using standard tools (such as e.g. Paraview). 
\begin{verbatim}
   vtkPolyData* sample = model->DrawSample()
\end{verbatim}
We can also explore the shape space more systematically by specifying
the PCA coefficients for a given sample. In this example, we obtain three samples:
The mean, a sample corresponding to 3 standard-deviation in the direction of the
first principal component and one corresonding to 3 standard-deviation in the opposite direction.
<<<<<<< HEAD
The result is visualized in Figure~\ref{fig:vispca}
=======
The result is visualized in Figure~\ref{fig:vispca}.
>>>>>>> deadf500
\begin{verbatim}
   vtkPolyData* mean = model->DrawMean()
   VectorType coeffs = VectorType::Zeros(model->GetNumberOfPrincipalComponents());
   coeffs[0] = 3;
   vtkPolyData* sample1PC1 = model->DrawSample(coeffs);
   coeffs[0] = -3;
   vtkPolyData* sample2PC1 = model->DrawSample(coeffs);
   // ... delete the samples - omitted
\end{verbatim}
Note that each call to DrawSample create a new sample which needs to be deleted by the user.
<<<<<<< HEAD
\begin{figure}
  The principal components
  \begin{tabular}{ccc}
    && \\
    $-3 \sigma$ & mean & $+3 \sigma$
  \end{tabular}
  \itkcaption{The first mode of variation ($\pm 3$ standard deviations) for a shape model (TODO of what). }
=======
\begin{figure}[t]
  \begin{tabular}{ccc}
    \includegraphics[width=0.3\textwidth]{pictures/femur-pc1m1.png}&
    \includegraphics[width=0.3\textwidth]{pictures/femur-mean.png}& 
    \includegraphics[width=0.3\textwidth]{pictures/femur-pc1p1.png}
    \\
    $-3 \sigma$ & mean & $+3 \sigma$
  \end{tabular}
  \itkcaption{The first mode of variation ($\pm 3$ standard deviations) for a shape model of the femur. 
    In this case the first variation mainly captures the size of the bone.}
>>>>>>> deadf500
    \label{fig:vispca}
\end{figure}


\subsection{Using statistical models as  a prior}
In many algorithms, statistical models are used as a shape prior. 
A common approach is to take an instance from an algorithm, and project it back into the 
shape space, to get an approximation of the given shape. In \Statismo, such a projection can be
obtained by computing the PCA coefficients for a given dataset and then restoring it using the 
\code{DrawSample} method:
\begin{verbatim}
vtkPolyData* dataset = someAlgorithm();
VectorType coeffs = model->ComputeCoefficientsForDataset(dataset);
vtkPolyData* projection = model->DrawSample(coeffs);
\end{verbatim}
Often, one simply regularizes an algorithm with the probability. For this purpose, \Statismo 
provides a method to compute a (log) probability of a given dataset. 
\begin{verbatim}
float logProbability = model->ComputeLogProbabilityForDataset(aDataset);
\end{verbatim}

\subsection{Cross validation}
An often neglected, but important task is the evaluation of
statistical models. One particular focus of interest is the
generalization ability of a model: the accuracy with which it is able to represent new instances of the object. 
This ability may be estimated through cross-validation studies. Cross-validation has also recently been employed
to derive confidence bounds quantifying the reliability of statistical model based prediction from partial observations \cite{blanc_estimating_2009,blanc_confidence_2012}. \Statismo provides convenience functionalities in order to facilitate such cross-validation studies. 

Cross-validation is done using the \code{DataManager}. 
After we have set up the \code{DataManager}, and populated it with the training data, we 
can obtain a list with cross validation folds. 
\begin{verbatim}
typedef DataManagerType::CrossValidationFoldListType CVFoldListType;
CVFoldListType cvFoldList = dataManager->GetCrossValidationFolds(4, true);
\end{verbatim}
Each entry of the \code{cvFoldList} contains a list of training samples and a list with the test samples. 
We iterate over all the folds and build for each fold a new model. A typical validation of the model would 
consist of computing an approximation error between the test sample, and its projection in the model. 
\begin{verbatim}
for (CVFoldListType::const_iterator it = cvFoldList.begin();
     it != cvFoldList.end();
     ++it)
{
    ModelBuilderType* builder = ModelBuilderType::Create();
    StatisticalModelType* model(builder->BuildNewModel(it->GetTrainingData(), 0.01));

    const SampleDataListType testSamplesList = it->GetTestingData();
    for (SampleDataListType::const_iterator it = testSamplesList.begin();
         it != testSamplesList.end()
         ++it)
    {
        vtkPolyData* testSample = (*it)->GetAsNewSample();
        vtkPolyData* projection = model->DrawSample(
                                         model->ComputeCoefficientsForDataset(dataset));
        /// here we could for example compute the approximation error between the 
        /// projection and the test sample - omitted

        testSample->Delete();
    }
    delete modelBuilder;
}

\end{verbatim}

\subsection{Model Fitting using the itk registration framework}\label{sec:model-fitting}
One of the most common applications of statistical models is to fit them to a patient dataset. 
In \Statismo this is done using the ITK registration framework. In the example 
we show how a shape model is fitted to an image using \code{itkPointSetToImageMetric}. 
In this example, we use the ITK wrapper of \Statismo, which allow us to use \Statismo objects as normal ITK objects.

We start with the usual type definitions. We use for this example a shape model, which has been 
built using the \code{itkMeshRepresenter}. 
\begin{verbatim}
typedef itk::Mesh<float, 3> MeshType;
typedef itk::ImageType<float, 3> ImageType
typedef itk::MeshRepresenter<float, 3> RepresenterType;
typedef itk::StatisticalShapeModelTransform<RepresenterType, double, 3> TransformType;
typedef itk::MeanSquaresPointSetToImageMetric<MeshType, ImageType> MetricType;
\end{verbatim}
The StatisticalShapeModelTransform is a class defined by \Statismo. It is a subclass of the \code{itk::Transform}
and can thus be directly used wherever an \code{itk::Transform} is expected. 

In the next step we load the model and obtain the reference mesh that was used to build the model via
the representer. This mesh is used by the \code{PointSetToImageMetric}, and determines the points on which the 
metric is evaluated. 
\begin{verbatim}
StatisticalModelType::Pointer model = StatisticalModelType::New();
model->Load(modelname);
MeshType::Pointer fixedPointSet  = model->GetRepresenter()->GetReference();
\end{verbatim}

The transform is set up by setting the statistical model, and initializing it to the identity transform. 
\begin{verbatim}
TransformType::Pointer transform = TransformType::New();
transform->SetStatisticalModel(model);
transform->SetIdentity();
\end{verbatim}

The registration is then set up in the usual way. We omit here the details.
\begin{verbatim}
MetricType::Pointer metric = MetricType::New()
...

RegistrationFilterType::Pointer registration = RegistrationFilterType::New();
registration->SetInitialTransformParameters(transform->GetParameters());
registration->SetTransform(   transform );
registration->SetFixedPointSet( fixedPointSet );
...
registration->Update()
\end{verbatim}

After a successful registration, the transform parameters correspond to the PCA coefficients in our model. 
To obtain the final mesh, we can obtain these coefficients from the transform using the method \code{GetCoefficients} 
and draw the corresponding sample from the model. 
\begin{verbatim}
MeshType::Pointer finalMesh = model->DrawSample(transform->GetCoefficients());
\end{verbatim}


\section{Adding more prior information: Constrained PCA models }
One goal of \Statismo is to allow the integration of  different algorithms for building statistical models.
<<<<<<< HEAD
Currently, \Statismo comes with three different methods to build statistical models (Cf. Figure~\ref{fig:class-diagram}). Besides the standard \code{PCAModelBuidler} that was used in all the examples presented so far, there is a \code{PartiallyFixedModelBuilder} \cite{luthi_probabilistic_2009} and a \code{ConditionalModelBuilder} \cite{blanc_conditional_2009}. Both model builders incorporate additional prior information into the model building and thus reduce the variability of the resulting model. The resulting models itself, are standard PCA models that can be used and interpreted in exactly the same way as the models discussed so far. 
=======
Currently, \Statismo comes with three different methods to build statistical models (Cf. Figure~\ref{fig:class-diagram}). Besides the standard \code{PCAModelBuidler} that was used in all the examples presented so far, there is a \code{PartiallyFixedModelBuilder} \cite{luthi_probabilistic_2009} and a \code{ConditionalModelBuilder} \cite{blanc_conditional_2009}. Both model builders incorporate additional prior information into the model building and thus reduce the variability of the resulting model. The resulting models itself are standard PCA models that can be used and interpreted in exactly the same way as the models discussed so far. 
>>>>>>> deadf500
\subsection{Partially fixed models}
\begin{figure}[tbh]
  \begin{tabular}{ccc}
    \includegraphics[width=0.3\textwidth]{pictures/femur-constrained-pc1m1.png}&
    \includegraphics[width=0.3\textwidth]{pictures/femur-mean-lm.png}& 
    \includegraphics[width=0.3\textwidth]{pictures/femur-constrained-pc1p1.png}
    \\
    $-3 \sigma$ & mean & $+3 \sigma$
  \end{tabular}
  \itkcaption{A shape model of the femur, with two landmark points (in red) fixed. As the landmark points determine the size, 
  of the femur, the first component is not the size anymore, but shows mainly variations on the femoral head and the condyles. }
    \label{fig:constrained-model}
\end{figure}
<<<<<<< HEAD
Partially fixed models allow for introducing geometric constraints on the model. For example, a part of the shape may be known, and only the flexibility of the remaining part should be obtained. Another typical scenario is when in an application of the shape model, the user provides a number of landmarks that fix the shape. 
Consider the shape model fitting example from Section~\ref{sec:model-fitting}. Assume that we have a set of landmark points, which determine the position of the target shape. We can incorporate these points already into the model building, to obtain a model that is fixed at the landmark points. 
The following (incomplete) code illustrates how such models can be built. 

=======
Partially fixed models allow for introducing geometric constraints on
the model. This allows us to model the variability in a model, when we know the shape for a part of the model.
A typical application of this model is the reconstruction of a fractured or traumatized bone. 
Another scenario where these models are useful is in model fitting. 
Consider the shape model fitting example from Section~\ref{sec:model-fitting}. Assume
that we know for some points of the model the corresponding points on the target image. 
Using the \code{PartiallyFixedModelBuilder}, we can
incorporate these constraints into the model building, to obtain a
model that represents only shapes that match the target points.  The
following (incomplete) code illustrates how such models can be built.
>>>>>>> deadf500
\begin{verbatim}
// ... usual type definitions - omitted
typedef PartiallyFixedModelBuilder<RepresenterType> PartiallyFixedModelBuilderType;

PartiallyFixedModelBuilderType*  pfmb = PartiallyFixedModelBuilderType::Create();

// ... Read model and target landmarks, omitted

StatisticalModelType::PointValueListType constraints;
for (unsigned i = 0; i < numLandmarks; i++) { 
   StatisticalModelType::PointValuePairType cnstr(modelLandmarks[i], targetLandmarks[i]);
   constraints.push_back(cnstr);
}
StatisticalModelType* constraintModel = 
   pfmb->BuildNewModel(dataManager->GetSampleData(), constraints);
\end{verbatim}
<<<<<<< HEAD
Figure~\ref{fig:constrained-model} shows the first variation of the constrained model (Cf. Section~\ref{sec:visvariability}). Compared to the first variation of the unconstrained model (Cf. Figure~\ref{fig:vispca}) we see that the first variation of the constrained model leaves the landmark points fixed.  Using this model for model fitting leads to a simpler optimization problem, and furthermore guarantees that the landmark points are matched. 
For more details about the idea of these models, we refer to the papers \cite{luthi_probabilistic_2009,luthi_using_2011}.
=======
Figure~\ref{fig:constrained-model} shows the first main variation for
the same shape model as in Figure~\ref{fig:vispca}, but this time with
2 points (in red) fixed. We see that the landmark point remain fixed
in the first main variation.  By using this constrained model for model fitting, we can thus guarantee that
the landmark points are matched, without having to change our fitting
algorithm. An additional advantage is that the search space becomes
smaller, and thus the optimization problem easier.  For more details
on the theoretical background and the applications of these models, we
refer to the papers \cite{luthi_probabilistic_2009,luthi_using_2011}.
>>>>>>> deadf500

\subsection{Conditional Models}
The second algorithm for model building, which we refer to as the
\emph{ConditionalModelBuilder} for constrained model is used when
there are additional surrogate information about the data available.
The underlying idea is to exploit such information to generate a
statistical model of the object variability given prescribed
constraints. \Statismo handles both continuous and categorical types
of surrogates.  To achieve this, the potential useful surrogate
variables have to be associated to the training samples.

A special \code{DataManagerWithSurrogates} is provided for this
purpose. When creating such a data manager, a file describing the
number and types of variables is passed as an argument.  The class has
a special method to add datasets together with the associated
surrogate data: \code{AddDatasetWithSurrogates(dataset, surrogateFilename)}
(the exact format of these input files is described in the internal documentation).

In order to learn a conditional model, the user then specifies which
of surrogate variables are used for conditioning, and specifies the
corresponding values against which the model should be conditioned by
filling a structure of type \code{ConditionalModelBuilder<RepresenterType>::CondVariableValueVectorType}.

In this implementation, only the training samples which respect the
requested categories are selected.  Continuous variables are used to
learn a conditional distribution of the variability, using a simple
assumption of joint multivariate normality. Practically speaking, an
unconditional statistical model is first learned using the
PCAModelBuilder class using the selected training sample. The PCA
coefficients of each of these training samples are computed, and
pooled with the requested continuous surrogates. Assuming a joint
multivariate gaussian distribution for this set of variables, the
conditional distribution of the model coefficient given the prescribed
constraints is derived. The assumption of multivariate normality then
allows to reformulate this conditional model in the reduced space back
into the original high dimensional space. Therefore, the obtained
conditional model is expressed in the exact same mathematical
formulation as standard PCA models.  The implementation is currently
limited to cases where the number of retained training samples (after
selection based on categories) is larger than the number of original
PCA coefficients retained plus the number of continuous surrogate
variables used as conditions.

More details, and possible extension to more complex distributions
models can be found in \cite{blanc_conditional_2009}.

\section{Conclusion}
In this paper we have presented \Statismo, which is a framework for
PCA based statistical models.  \Statismo implements a high level view
on PCA models by interpreting these models as normal distribution over
the modeled objects. The underlying low level vectorial representation
of the object is never exposed to the user.  The conversion between
the data representation by the user, and the vectorial representation
used by \Statismo is done by special Representer classes, which are
defined for each data representation. This allows \Statismo to ensure
that the same discretization and normalization steps are applied when
using the model, as those that were used during model building.  A
statistical model in \Statismo thus always have a well defined
interpretation and semantics.  This, together with the fact that
\Statismo writes all its information into a single, portable HDF5
file, makes the exchange of statistical models built with \Statismo
easy. To use the model, the user only needs to have access to the same Representer that was used to build the model. 

\Statismo comes with ready made Representer classes for the most important object representations used in VTK and ITK. 
Currently all these representers require that the data is already in correspondence. It is, however, easily possible to 
write representers that also establish correspondence, and thus to cover the full model creation pipeline with \Statismo.
By writing custom representers, it becomes also possible to use \Statismo with other toolkits than ITK or VTK. 

Statismo also makes it easy to integrate new methods for building models. Our hope is, that the number of different representers
and model builders will grow and thus \Statismo will become a more and more powerful toolkit for building a large variety of differnet 
models.



\appendix

<<<<<<< HEAD
% \appendix

% \section{Appendix}
% \subsection{A list of standard representers}\label{app:representers}
% TODO to be rewritten

% The following representers are shipped with \Statismo:

% \begin{tabular}{ll}
%   Name & Description \\ \hline 
%   vtkPolyDataRepresenter & Shape models from vtk meshes.  \\
%   & The examples are aligned to a reference using Procrustes alignment \\
%   & No registration is performed - Examples have to be in correspondence. \\ \\
%   vtkStructuredPointsRepresenter & Image models and Deformation models from vtk structured points.\\
%   & No registration is performed - Examples have to be in correspondence. \\ \\
%   itkImageRepresenter & Image (intensity) models from itk images \\
%   & No registration is performed - Examples have to be in correspondence. \\ \\
%   itkVectorImageRepresenter & Deformation models from itk displacement fields. \\
%   & No registration is performed - Examples have to be in correspondence. \\ \\
%   itkVectorLMAlignImageRepresenter & Deformation models from itk displacement fields \\
%   & All deformation fields are aligned rigidly to a number of specified points. \\
%   & No registration is performed - Examples have to be in correspondence. \\ \\

% \end{tabular}
\subsection{Defining your own representer}
%TODO to be rewritten
%Consider the method
%\code{ComputeProbabilityForDataset(DatasetConstPointType object)} defined for the \code{StatisticalModel}. This probability 
%can only be computed in a meaningful way if the object is discretized and normalized exactly in the same way 
%as it was done for the training data. Therefore, a model is only well defined if it is used with the same \code{Representer} as was used to create the model.
% For specifying the semantics, a \code{Representer} implements the following methods:
%\begin{verbatim}
% 	DatasetPointerType DatasetToSample(DatasetConstPointerType ds) const;
% 	VectorType SampleToSampleVector(DatasetConstPointerType sample) const;
% 	DatasetPointerType SampleVectorToSample(const VectorType& sample) const;
% 	statismo::VectorType PointSampleVectorToPointSample(const ValueType& v) const;
% 	ValueType PointSampleToPointSampleVector(const VectorType& pointSample) const;
% \end{verbatim}
% The terminology used in this definitions is the following: 
% \begin{description}
%   \item[Dataset] A dataset is a representation of an object in the specific toolkit, such as e.g. a vtkPolyData or a itk::Mesh
%   \item[Sample] A sample is of the same type as the Dataset, but is discretized and normalized as discussed in Section~\ref{sec:pca-models}. 
%   \item[SampleVector] The SampleVector denotes the vectorial representation of a sample.
%   \item[PointSample] This refers to the value of a sample at a given point. For an mesh this would for example be a point of the mesh, for a  image, this would denote a pixel value (e.g. image intensity).
%   \end{description}
  
%   Defining these methods allows for a great variety of different models. On one
%   hand, one could imagine implementing a representer that covers the whole
%   pipeline including discretization and registration. At the other extreme, a representer may simply take vectorized data directly, without specifying any registration or normalization strategy.

% To make the use of \Statismo easier for the user, \Statismo already provides a number of representers for the most common applications. See \ref{app:representers} for a list of predefined representers. 

% \subsection{The file format}
% TODO to be rewritten
% The statistical models are stored in a HDF5 file format (TODO cite). HDF5 was chosen, as it allows for the efficient and platform independent storage of large data. HDF5 provides a hierarchical organization to store the data, similar to what is known from the common file systems. For \Statismo, we have defined 3 main groups:
% \begin{description}
%   \item [model] Contains the vectors matrices that make up the model. This information is stored under the keys \code{mean}, \code{pcaBasis}, \code{pcaVariance} and \code{noiseVariance}. 
%   \item [modelinfo] Contains all the metadata for this model. The metadata consists of the \code{scores} (the PCA coefficients of the original example data), a section \code{builderInfo} containing all the parameters from the model builders, as well as a section \code{dataInfo} containing information about the data used to build this model, such as the URI's of the original examples. 
%   \item [representer]
%     This group is used to store all the information that is needed by a specific representer. 
% \end{description}

% \section{TODO}
% \begin{itemize}
%   \item include examples
%   \item mention VSD
% \end{itemize}

\subsection*{Acknowledgements}
This work has been supported by the CO-ME/NCCR research network of
the Swiss National Science Foundation. We thank Arnauld Gelas for helpful comments regarding this
submission. 
=======
\section{Appendix}
>>>>>>> deadf500


\subsection{The file format}
\Statismo uses the platform independent HDF5 \cite{hdf5} to save the
statistical models. The HDF5 file contains all the information that is
needed to use the model from an application as well as information
about the data and parameters used to create the model.  HDF5 provides
a hierarchical, file-system like data organization. 
For \Statismo, we have organized the data into  3 main groups:
\begin{description}
  \item [Model] Contains the vectors and matrices that define the model, i.e.\ the \code{mean}, the \code{pcaBasis}, the \code{pcaVariance} as well 
    as the \code{noiseVariance} assumed in the model. 
  \item [Modelinfo] Holds the metadata for the model. The metadata
    consists of the \code{buildtime} of the model, the \code{scores} (the
    PCA coefficients of the original example data), a section using 
    \code{builderInfo} that contains all the parameters of the specific model builder used to build the model, as well as a section \code{dataInfo} that contains the URI's of the datasets that have been used to build the model. 
  \item [Representer]
    This group is used to store all the information that is needed by the representer. 
 \end{description}
 The data stored in the HDF5 file can eihter be explored using the API provided by \Statismo (Cf. the class \code{StatisticalModel}), or directly 
 from one of the many software packages that support HDF5, such as e.g.\ Matlab \cite{matlab}, R \cite{R} or Pytables \cite{pytables}.

\subsection{Currently available Representers}
\Statismo comes with several Representer classes for building various types of statistical models, using VTK and ITK. 
Currently, all the representers requires that the input datasets are discretized in the same way and in correspondence.

In the following we briefly describe the different Representers:
\begin{description}
\item[TrivialVectorialRepresenter] This is the most basic representers. It can be used to build statistical models in the case where the input is already available in a vector representation. 
\item[vtkPolyDataRepresenters] Used to build shape models from VTK, in case where the data is represented as VTK Polydata. This representer 
  performs a Procrustes alignment \cite{horn_closed-form_1987} of the datasets before the model is built. 
\item[vtkStructuredPointsRepresenter] This representer is used to
  build image (appearance-) and deformation models from data that is
  represented as vtkStructuredPoints. 
\item[itkMeshRepresenter] This representer is used to build shape
  models from itk Meshes.  In contrast to the vtkPolyDataRepresenter,
  no alignment is performed.
\item[itkImageRepresenter] Used to build 2D and 3D image (appearance-) models from itk images. 
\item[itkVectorImageRepresenter] Used to build 2D and 3D deformation models from itk displacement fields. 
\item[itkVectorImageLMAlignRepresenter] This representer is similar to the itkVectorImageRepresenter. 
  In addition, the user can provide a number of landmark points. the input displacement fields are evaluated
  at these landmark points, to obtain a set of corresponding points. From these points, a rigid transformation is computed, 
  which is used to resample the displacement fields. 

\end{description}

\subsection*{Acknowledgements}
This work has been supported by the CO-ME/NCCR research network of
the Swiss National Science Foundation. The femur data has been made available by the Virtual Skeleton Database (VSD) project\footnote{http://www.virtualskeleton.ch}. We also would like to thank Arnauld Gelas for helpful comments regarding this
submission. 



%%%%%%%%%%%%%%%%%%%%%%%%%%%%%%%%%%%%%%%%%
%
%  Insert the bibliography using BibTeX
%
%%%%%%%%%%%%%%%%%%%%%%%%%%%%%%%%%%%%%%%%%

\bibliographystyle{plain}
\bibliography{InsightJournal}


\end{document}
<|MERGE_RESOLUTION|>--- conflicted
+++ resolved
@@ -563,11 +563,6 @@
 the PCA coefficients for a given sample. In this example, we obtain three samples:
 The mean, a sample corresponding to 3 standard-deviation in the direction of the
 first principal component and one corresonding to 3 standard-deviation in the opposite direction.
-<<<<<<< HEAD
-The result is visualized in Figure~\ref{fig:vispca}
-=======
-The result is visualized in Figure~\ref{fig:vispca}.
->>>>>>> deadf500
 \begin{verbatim}
    vtkPolyData* mean = model->DrawMean()
    VectorType coeffs = VectorType::Zeros(model->GetNumberOfPrincipalComponents());
@@ -578,15 +573,6 @@
    // ... delete the samples - omitted
 \end{verbatim}
 Note that each call to DrawSample create a new sample which needs to be deleted by the user.
-<<<<<<< HEAD
-\begin{figure}
-  The principal components
-  \begin{tabular}{ccc}
-    && \\
-    $-3 \sigma$ & mean & $+3 \sigma$
-  \end{tabular}
-  \itkcaption{The first mode of variation ($\pm 3$ standard deviations) for a shape model (TODO of what). }
-=======
 \begin{figure}[t]
   \begin{tabular}{ccc}
     \includegraphics[width=0.3\textwidth]{pictures/femur-pc1m1.png}&
@@ -597,7 +583,6 @@
   \end{tabular}
   \itkcaption{The first mode of variation ($\pm 3$ standard deviations) for a shape model of the femur. 
     In this case the first variation mainly captures the size of the bone.}
->>>>>>> deadf500
     \label{fig:vispca}
 \end{figure}
 
@@ -719,11 +704,7 @@
 
 \section{Adding more prior information: Constrained PCA models }
 One goal of \Statismo is to allow the integration of  different algorithms for building statistical models.
-<<<<<<< HEAD
-Currently, \Statismo comes with three different methods to build statistical models (Cf. Figure~\ref{fig:class-diagram}). Besides the standard \code{PCAModelBuidler} that was used in all the examples presented so far, there is a \code{PartiallyFixedModelBuilder} \cite{luthi_probabilistic_2009} and a \code{ConditionalModelBuilder} \cite{blanc_conditional_2009}. Both model builders incorporate additional prior information into the model building and thus reduce the variability of the resulting model. The resulting models itself, are standard PCA models that can be used and interpreted in exactly the same way as the models discussed so far. 
-=======
 Currently, \Statismo comes with three different methods to build statistical models (Cf. Figure~\ref{fig:class-diagram}). Besides the standard \code{PCAModelBuidler} that was used in all the examples presented so far, there is a \code{PartiallyFixedModelBuilder} \cite{luthi_probabilistic_2009} and a \code{ConditionalModelBuilder} \cite{blanc_conditional_2009}. Both model builders incorporate additional prior information into the model building and thus reduce the variability of the resulting model. The resulting models itself are standard PCA models that can be used and interpreted in exactly the same way as the models discussed so far. 
->>>>>>> deadf500
 \subsection{Partially fixed models}
 \begin{figure}[tbh]
   \begin{tabular}{ccc}
@@ -737,12 +718,6 @@
   of the femur, the first component is not the size anymore, but shows mainly variations on the femoral head and the condyles. }
     \label{fig:constrained-model}
 \end{figure}
-<<<<<<< HEAD
-Partially fixed models allow for introducing geometric constraints on the model. For example, a part of the shape may be known, and only the flexibility of the remaining part should be obtained. Another typical scenario is when in an application of the shape model, the user provides a number of landmarks that fix the shape. 
-Consider the shape model fitting example from Section~\ref{sec:model-fitting}. Assume that we have a set of landmark points, which determine the position of the target shape. We can incorporate these points already into the model building, to obtain a model that is fixed at the landmark points. 
-The following (incomplete) code illustrates how such models can be built. 
-
-=======
 Partially fixed models allow for introducing geometric constraints on
 the model. This allows us to model the variability in a model, when we know the shape for a part of the model.
 A typical application of this model is the reconstruction of a fractured or traumatized bone. 
@@ -753,7 +728,7 @@
 incorporate these constraints into the model building, to obtain a
 model that represents only shapes that match the target points.  The
 following (incomplete) code illustrates how such models can be built.
->>>>>>> deadf500
+
 \begin{verbatim}
 // ... usual type definitions - omitted
 typedef PartiallyFixedModelBuilder<RepresenterType> PartiallyFixedModelBuilderType;
@@ -770,10 +745,6 @@
 StatisticalModelType* constraintModel = 
    pfmb->BuildNewModel(dataManager->GetSampleData(), constraints);
 \end{verbatim}
-<<<<<<< HEAD
-Figure~\ref{fig:constrained-model} shows the first variation of the constrained model (Cf. Section~\ref{sec:visvariability}). Compared to the first variation of the unconstrained model (Cf. Figure~\ref{fig:vispca}) we see that the first variation of the constrained model leaves the landmark points fixed.  Using this model for model fitting leads to a simpler optimization problem, and furthermore guarantees that the landmark points are matched. 
-For more details about the idea of these models, we refer to the papers \cite{luthi_probabilistic_2009,luthi_using_2011}.
-=======
 Figure~\ref{fig:constrained-model} shows the first main variation for
 the same shape model as in Figure~\ref{fig:vispca}, but this time with
 2 points (in red) fixed. We see that the landmark point remain fixed
@@ -783,7 +754,6 @@
 smaller, and thus the optimization problem easier.  For more details
 on the theoretical background and the applications of these models, we
 refer to the papers \cite{luthi_probabilistic_2009,luthi_using_2011}.
->>>>>>> deadf500
 
 \subsection{Conditional Models}
 The second algorithm for model building, which we refer to as the
@@ -859,83 +829,7 @@
 
 
 \appendix
-
-<<<<<<< HEAD
-% \appendix
-
-% \section{Appendix}
-% \subsection{A list of standard representers}\label{app:representers}
-% TODO to be rewritten
-
-% The following representers are shipped with \Statismo:
-
-% \begin{tabular}{ll}
-%   Name & Description \\ \hline 
-%   vtkPolyDataRepresenter & Shape models from vtk meshes.  \\
-%   & The examples are aligned to a reference using Procrustes alignment \\
-%   & No registration is performed - Examples have to be in correspondence. \\ \\
-%   vtkStructuredPointsRepresenter & Image models and Deformation models from vtk structured points.\\
-%   & No registration is performed - Examples have to be in correspondence. \\ \\
-%   itkImageRepresenter & Image (intensity) models from itk images \\
-%   & No registration is performed - Examples have to be in correspondence. \\ \\
-%   itkVectorImageRepresenter & Deformation models from itk displacement fields. \\
-%   & No registration is performed - Examples have to be in correspondence. \\ \\
-%   itkVectorLMAlignImageRepresenter & Deformation models from itk displacement fields \\
-%   & All deformation fields are aligned rigidly to a number of specified points. \\
-%   & No registration is performed - Examples have to be in correspondence. \\ \\
-
-% \end{tabular}
-\subsection{Defining your own representer}
-%TODO to be rewritten
-%Consider the method
-%\code{ComputeProbabilityForDataset(DatasetConstPointType object)} defined for the \code{StatisticalModel}. This probability 
-%can only be computed in a meaningful way if the object is discretized and normalized exactly in the same way 
-%as it was done for the training data. Therefore, a model is only well defined if it is used with the same \code{Representer} as was used to create the model.
-% For specifying the semantics, a \code{Representer} implements the following methods:
-%\begin{verbatim}
-% 	DatasetPointerType DatasetToSample(DatasetConstPointerType ds) const;
-% 	VectorType SampleToSampleVector(DatasetConstPointerType sample) const;
-% 	DatasetPointerType SampleVectorToSample(const VectorType& sample) const;
-% 	statismo::VectorType PointSampleVectorToPointSample(const ValueType& v) const;
-% 	ValueType PointSampleToPointSampleVector(const VectorType& pointSample) const;
-% \end{verbatim}
-% The terminology used in this definitions is the following: 
-% \begin{description}
-%   \item[Dataset] A dataset is a representation of an object in the specific toolkit, such as e.g. a vtkPolyData or a itk::Mesh
-%   \item[Sample] A sample is of the same type as the Dataset, but is discretized and normalized as discussed in Section~\ref{sec:pca-models}. 
-%   \item[SampleVector] The SampleVector denotes the vectorial representation of a sample.
-%   \item[PointSample] This refers to the value of a sample at a given point. For an mesh this would for example be a point of the mesh, for a  image, this would denote a pixel value (e.g. image intensity).
-%   \end{description}
-  
-%   Defining these methods allows for a great variety of different models. On one
-%   hand, one could imagine implementing a representer that covers the whole
-%   pipeline including discretization and registration. At the other extreme, a representer may simply take vectorized data directly, without specifying any registration or normalization strategy.
-
-% To make the use of \Statismo easier for the user, \Statismo already provides a number of representers for the most common applications. See \ref{app:representers} for a list of predefined representers. 
-
-% \subsection{The file format}
-% TODO to be rewritten
-% The statistical models are stored in a HDF5 file format (TODO cite). HDF5 was chosen, as it allows for the efficient and platform independent storage of large data. HDF5 provides a hierarchical organization to store the data, similar to what is known from the common file systems. For \Statismo, we have defined 3 main groups:
-% \begin{description}
-%   \item [model] Contains the vectors matrices that make up the model. This information is stored under the keys \code{mean}, \code{pcaBasis}, \code{pcaVariance} and \code{noiseVariance}. 
-%   \item [modelinfo] Contains all the metadata for this model. The metadata consists of the \code{scores} (the PCA coefficients of the original example data), a section \code{builderInfo} containing all the parameters from the model builders, as well as a section \code{dataInfo} containing information about the data used to build this model, such as the URI's of the original examples. 
-%   \item [representer]
-%     This group is used to store all the information that is needed by a specific representer. 
-% \end{description}
-
-% \section{TODO}
-% \begin{itemize}
-%   \item include examples
-%   \item mention VSD
-% \end{itemize}
-
-\subsection*{Acknowledgements}
-This work has been supported by the CO-ME/NCCR research network of
-the Swiss National Science Foundation. We thank Arnauld Gelas for helpful comments regarding this
-submission. 
-=======
 \section{Appendix}
->>>>>>> deadf500
 
 
 \subsection{The file format}
